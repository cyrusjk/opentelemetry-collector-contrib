--- conflicted
+++ resolved
@@ -3,11 +3,7 @@
 status:
   class: receiver
   stability:
-<<<<<<< HEAD
     unmaintained: [metrics, logs]
-=======
-    beta: [metrics]
->>>>>>> b3ac7e6f
   distributions: [contrib]
   codeowners:
     active: [antonblock]
