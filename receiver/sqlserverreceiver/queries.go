// Copyright The OpenTelemetry Authors
// SPDX-License-Identifier: Apache-2.0

package sqlserverreceiver // import "github.com/open-telemetry/opentelemetry-collector-contrib/receiver/sqlserverreceiver"

import (
	"bytes"
	_ "embed"
	"fmt"
	"strings"
	"text/template"
)

// Direct access to queries is not recommended: The receiver allows filtering based on
// instance name, which means the query will change based on configuration.
// Please use getSQLServerDatabaseIOQuery
const sqlServerDatabaseIOQuery = `
SET DEADLOCK_PRIORITY -10;
IF SERVERPROPERTY('EngineEdition') NOT IN (2,3,4) BEGIN /*NOT IN Standard,Enterprise,Express*/
	DECLARE @ErrorMessage AS nvarchar(500) = 'Connection string Server:'+ @@ServerName + ',Database:' + DB_NAME() +' is not a SQL Server Standard,Enterprise or Express. This query is only supported on these editions.';
	RAISERROR (@ErrorMessage,11,1)
	RETURN
END

DECLARE
	 @SqlStatement AS nvarchar(max)
	,@MajorMinorVersion AS int = CAST(PARSENAME(CAST(SERVERPROPERTY('ProductVersion') AS nvarchar),4) AS int) * 100 + CAST(PARSENAME(CAST(SERVERPROPERTY('ProductVersion') AS nvarchar),3) AS int)
	,@Columns AS nvarchar(max) = ''
	,@Tables AS nvarchar(max) = ''
IF @MajorMinorVersion > 1100 BEGIN
	SET @Columns += N'
	,vfs.[io_stall_queued_read_ms] AS [rg_read_stall_ms]
	,vfs.[io_stall_queued_write_ms] AS [rg_write_stall_ms]'
END

SET @SqlStatement = N'
SELECT
	''sqlserver_database_io'' AS [measurement]
	,REPLACE(@@SERVERNAME,''\'','':'') AS [sql_instance]
	,HOST_NAME() AS [computer_name]
	,DB_NAME(vfs.[database_id]) AS [database_name]
	,COALESCE(mf.[physical_name],''RBPEX'') AS [physical_filename]	--RPBEX = Resilient Buffer Pool Extension
	,COALESCE(mf.[name],''RBPEX'') AS [logical_filename]	--RPBEX = Resilient Buffer Pool Extension
	,mf.[type_desc] AS [file_type]
	,vfs.[io_stall_read_ms] AS [read_latency_ms]
	,vfs.[num_of_reads] AS [reads]
	,vfs.[num_of_bytes_read] AS [read_bytes]
	,vfs.[io_stall_write_ms] AS [write_latency_ms]
	,vfs.[num_of_writes] AS [writes]
	,vfs.[num_of_bytes_written] AS [write_bytes]'
	+ @Columns + N'
FROM sys.dm_io_virtual_file_stats(NULL, NULL) AS vfs
INNER JOIN sys.master_files AS mf WITH (NOLOCK)
	ON vfs.[database_id] = mf.[database_id] AND vfs.[file_id] = mf.[file_id]
%s'
+ @Tables;

EXEC sp_executesql @SqlStatement
`

func getSQLServerDatabaseIOQuery(instanceName string) string {
	if instanceName != "" {
		whereClause := fmt.Sprintf("WHERE @@SERVERNAME = ''%s''", instanceName)
		return fmt.Sprintf(sqlServerDatabaseIOQuery, whereClause)
	}

	return fmt.Sprintf(sqlServerDatabaseIOQuery, "")
}

const sqlServerPerformanceCountersQuery string = `
SET DEADLOCK_PRIORITY -10;
IF SERVERPROPERTY('EngineEdition') NOT IN (2,3,4) BEGIN /*NOT IN Standard,Enterprise,Express*/
	DECLARE @ErrorMessage AS nvarchar(500) = 'Connection string Server:'+ @@ServerName + ',Database:' + DB_NAME() +' is not a SQL Server Standard, Enterprise or Express. This query is only supported on these editions.';
	RAISERROR (@ErrorMessage,11,1)
	RETURN
END

DECLARE
	 @SqlStatement AS nvarchar(max)
	,@MajorMinorVersion AS int = CAST(PARSENAME(CAST(SERVERPROPERTY('ProductVersion') AS nvarchar),4) AS int)*100 + CAST(PARSENAME(CAST(SERVERPROPERTY('ProductVersion') AS nvarchar),3) AS int)

DECLARE @PCounters TABLE
(
	 [object_name] nvarchar(128)
	,[counter_name] nvarchar(128)
	,[instance_name] nvarchar(128)
	,[cntr_value] bigint
	,[cntr_type] int
	PRIMARY KEY([object_name], [counter_name], [instance_name])
);

WITH PerfCounters AS (
SELECT DISTINCT
	 RTRIM(spi.[object_name]) [object_name]
	,RTRIM(spi.[counter_name]) [counter_name]
	,RTRIM(spi.[instance_name]) AS [instance_name]
	,CAST(spi.[cntr_value] AS bigint) AS [cntr_value]
	,spi.[cntr_type]
	FROM sys.dm_os_performance_counters AS spi
	WHERE
		counter_name IN (
			 'SQL Compilations/sec'
			,'SQL Re-Compilations/sec'
			,'User Connections'
			,'Batch Requests/sec'
			,'Logouts/sec'
			,'Logins/sec'
			,'Processes blocked'
			,'Latch Waits/sec'
			,'Average Latch Wait Time (ms)'
			,'Full Scans/sec'
			,'Index Searches/sec'
			,'Page Splits/sec'
			,'Page lookups/sec'
			,'Page reads/sec'
			,'Page writes/sec'
			,'Readahead pages/sec'
			,'Lazy writes/sec'
			,'Checkpoint pages/sec'
			,'Table Lock Escalations/sec'
			,'Page life expectancy'
			,'Log File(s) Size (KB)'
			,'Log File(s) Used Size (KB)'
			,'Data File(s) Size (KB)'
			,'Transactions/sec'
			,'Write Transactions/sec'
			,'Active Transactions'
			,'Log Growths'
			,'Active Temp Tables'
			,'Logical Connections'
			,'Temp Tables Creation Rate'
			,'Temp Tables For Destruction'
			,'Free Space in tempdb (KB)'
			,'Version Store Size (KB)'
			,'Memory Grants Pending'
			,'Memory Grants Outstanding'
			,'Free list stalls/sec'
			,'Buffer cache hit ratio'
			,'Buffer cache hit ratio base'
			,'Database Pages'
			,'Backup/Restore Throughput/sec'
			,'Total Server Memory (KB)'
			,'Target Server Memory (KB)'
			,'Log Flushes/sec'
			,'Log Flush Wait Time'
			,'Memory broker clerk size'
			,'Log Bytes Flushed/sec'
			,'Bytes Sent to Replica/sec'
			,'Log Send Queue'
			,'Bytes Sent to Transport/sec'
			,'Sends to Replica/sec'
			,'Bytes Sent to Transport/sec'
			,'Sends to Transport/sec'
			,'Bytes Received from Replica/sec'
			,'Receives from Replica/sec'
			,'Flow Control Time (ms/sec)'
			,'Flow Control/sec'
			,'Resent Messages/sec'
			,'Redone Bytes/sec'
			,'XTP Memory Used (KB)'
			,'Transaction Delay'
			,'Log Bytes Received/sec'
			,'Log Apply Pending Queue'
			,'Redone Bytes/sec'
			,'Recovery Queue'
			,'Log Apply Ready Queue'
			,'CPU usage %'
			,'CPU usage % base'
			,'Queued requests'
			,'Requests completed/sec'
			,'Blocked tasks'
			,'Active memory grant amount (KB)'
			,'Disk Read Bytes/sec'
			,'Disk Read IO Throttled/sec'
			,'Disk Read IO/sec'
			,'Disk Write Bytes/sec'
			,'Disk Write IO Throttled/sec'
			,'Disk Write IO/sec'
			,'Used memory (KB)'
			,'Forwarded Records/sec'
			,'Background Writer pages/sec'
			,'Percent Log Used'
			,'Log Send Queue KB'
			,'Redo Queue KB'
			,'Mirrored Write Transactions/sec'
			,'Group Commit Time'
			,'Group Commits/Sec'
			,'Workfiles Created/sec'
			,'Worktables Created/sec'
			,'Distributed Query'
			,'DTC calls'
			,'Query Store CPU usage'
			,'Query Store physical reads'
			,'Query Store logical reads'
			,'Query Store logical writes'
			,'Execution Errors'
		) OR (
			spi.[object_name] LIKE '%User Settable%'
			OR spi.[object_name] LIKE '%SQL Errors%'
			OR spi.[object_name] LIKE '%Batch Resp Statistics%'
		) OR (
			spi.[instance_name] IN ('_Total')
			AND spi.[counter_name] IN (
				 'Lock Timeouts/sec'
				,'Lock Timeouts (timeout > 0)/sec'
				,'Number of Deadlocks/sec'
				,'Lock Waits/sec'
				,'Latch Waits/sec'
			)
		)
)

INSERT INTO @PCounters SELECT * FROM PerfCounters;

SELECT
	 'sqlserver_performance' AS [measurement]
	,REPLACE(@@SERVERNAME,'\',':') AS [sql_instance]
	,HOST_NAME() AS [computer_name]
	,pc.[object_name] AS [object]
	,pc.[counter_name] AS [counter]
	,CASE pc.[instance_name] WHEN '_Total' THEN 'Total' ELSE ISNULL(pc.[instance_name],'') END AS [instance]
	,CAST(CASE WHEN pc.[cntr_type] = 537003264 AND pc1.[cntr_value] > 0 THEN (pc.[cntr_value] * 1.0) / (pc1.[cntr_value] * 1.0) * 100 ELSE pc.[cntr_value] END AS float(10)) AS [value]
	,CAST(pc.[cntr_type] AS varchar(25)) AS [counter_type]
FROM @PCounters AS pc
LEFT OUTER JOIN @PCounters AS pc1
	ON (
		pc.[counter_name] = REPLACE(pc1.[counter_name],' base','')
		OR pc.[counter_name] = REPLACE(pc1.[counter_name],' base',' (ms)')
	)
	AND pc.[object_name] = pc1.[object_name]
	AND pc.[instance_name] = pc1.[instance_name]
	AND pc1.[counter_name] LIKE '%base'
WHERE
	pc.[counter_name] NOT LIKE '% base'
{filter_instance_name}
OPTION(RECOMPILE)
`

func getSQLServerPerformanceCounterQuery(instanceName string) string {
	if instanceName != "" {
		whereClause := fmt.Sprintf("\tAND @@SERVERNAME = '%s'", instanceName)
		r := strings.NewReplacer("{filter_instance_name}", whereClause)
		return r.Replace(sqlServerPerformanceCountersQuery)
	}

	r := strings.NewReplacer("{filter_instance_name}", "")
	return r.Replace(sqlServerPerformanceCountersQuery)
}

const sqlServerProperties = `
SET DEADLOCK_PRIORITY -10;
IF SERVERPROPERTY('EngineEdition') NOT IN (2,3,4) BEGIN /*NOT IN Standard, Enterprise, Express*/
	DECLARE @ErrorMessage AS nvarchar(500) = 'Connection string Server:'+ @@ServerName + ',Database:' + DB_NAME() +' is not a SQL Server Standard, Enterprise or Express. This query is only supported on these editions.';
	RAISERROR (@ErrorMessage,11,1)
	RETURN
END

DECLARE
	 @SqlStatement AS nvarchar(max) = ''
	,@MajorMinorVersion AS int = CAST(PARSENAME(CAST(SERVERPROPERTY('ProductVersion') AS nvarchar),4) AS int)*100 + CAST(PARSENAME(CAST(SERVERPROPERTY('ProductVersion') AS nvarchar),3) AS int)
	,@Columns AS nvarchar(MAX) = ''

IF CAST(SERVERPROPERTY('ProductVersion') AS varchar(50)) >= '10.50.2500.0'
	SET @Columns = N'
	,CASE [virtual_machine_type_desc]
		WHEN ''NONE'' THEN ''PHYSICAL Machine''
		ELSE [virtual_machine_type_desc]
	END AS [hardware_type]'

SET @SqlStatement = '
DECLARE @ForceEncryption INT
DECLARE @DynamicportNo NVARCHAR(50);
DECLARE @StaticportNo NVARCHAR(50);

EXEC [xp_instance_regread]
	 @rootkey = ''HKEY_LOCAL_MACHINE''
	,@key = ''SOFTWARE\Microsoft\Microsoft SQL Server\MSSQLServer\SuperSocketNetLib''
	,@value_name = ''ForceEncryption''
	,@value = @ForceEncryption OUTPUT;

EXEC [xp_instance_regread]
	 @rootkey = ''HKEY_LOCAL_MACHINE''
	,@key = ''Software\Microsoft\Microsoft SQL Server\MSSQLServer\SuperSocketNetLib\Tcp\IpAll''
	,@value_name = ''TcpDynamicPorts''
	,@value = @DynamicportNo OUTPUT

EXEC [xp_instance_regread]
	  @rootkey = ''HKEY_LOCAL_MACHINE''
     ,@key = ''Software\Microsoft\Microsoft SQL Server\MSSQLServer\SuperSocketNetLib\Tcp\IpAll''
     ,@value_name = ''TcpPort''
     ,@value = @StaticportNo OUTPUT

SELECT
	 ''sqlserver_server_properties'' AS [measurement]
	,REPLACE(@@SERVERNAME,''\'','':'') AS [sql_instance]
	,HOST_NAME() AS [computer_name]
	,@@SERVICENAME AS [service_name]
	,si.[cpu_count]
	,(SELECT [total_physical_memory_kb] FROM sys.[dm_os_sys_memory]) AS [server_memory]
	,(SELECT [available_physical_memory_kb] FROM sys.[dm_os_sys_memory]) AS [available_server_memory]
	,SERVERPROPERTY(''Edition'') AS [sku]
	,CAST(SERVERPROPERTY(''EngineEdition'') AS int) AS [engine_edition]
	,DATEDIFF(MINUTE,si.[sqlserver_start_time],GETDATE()) AS [uptime]
	,SERVERPROPERTY(''ProductVersion'') AS [sql_version]
	,SERVERPROPERTY(''IsClustered'') AS [instance_type]
	,SERVERPROPERTY(''IsHadrEnabled'') AS [is_hadr_enabled]
	,LEFT(@@VERSION,CHARINDEX('' - '',@@VERSION)) AS [sql_version_desc]
	,@ForceEncryption AS [ForceEncryption]
	,COALESCE(@DynamicportNo,@StaticportNo) AS [Port]
	,IIF(@DynamicportNo IS NULL, ''Static'', ''Dynamic'') AS [PortType]
	,dbs.[db_online]
	,dbs.[db_restoring]
	,dbs.[db_recovering]
	,dbs.[db_recoveryPending]
	,dbs.[db_suspect]
	,dbs.[db_offline]'
	+ @Columns + N'
	FROM sys.[dm_os_sys_info] AS si
	CROSS APPLY (
		SELECT
			 SUM(CASE WHEN [state] = 0 THEN 1 ELSE 0 END) AS [db_online]
			,SUM(CASE WHEN [state] = 1 THEN 1 ELSE 0 END) AS [db_restoring]
			,SUM(CASE WHEN [state] = 2 THEN 1 ELSE 0 END) AS [db_recovering]
			,SUM(CASE WHEN [state] = 3 THEN 1 ELSE 0 END) AS [db_recoveryPending]
			,SUM(CASE WHEN [state] = 4 THEN 1 ELSE 0 END) AS [db_suspect]
			,SUM(CASE WHEN [state] IN (6,10) THEN 1 ELSE 0 END) AS [db_offline]
		FROM sys.databases
	) AS dbs
%s'

EXEC sp_executesql @SqlStatement
`

func getSQLServerPropertiesQuery(instanceName string) string {
	if instanceName != "" {
		whereClause := fmt.Sprintf("WHERE @@SERVERNAME = ''%s''", instanceName)
		return fmt.Sprintf(sqlServerProperties, whereClause)
	}

	return fmt.Sprintf(sqlServerProperties, "")
}

<<<<<<< HEAD
const sqlServerQueryMetrics = `
%s
%s
SELECT TOP(@topNValue)
REPLACE(@@SERVERNAME,'\',':') AS [sql_instance],
HOST_NAME() AS [computer_name],
qs.query_hash AS query_hash,
qs.query_plan_hash AS query_plan_hash,
SUM(qs.execution_count) AS execution_count,
SUM(qs.total_elapsed_time) AS total_elapsed_time,
SUM(qs.total_worker_time) AS total_worker_time,
SUM(qs.total_logical_reads) AS total_logical_reads,
SUM(qs.total_physical_reads) AS total_physical_reads,
SUM(qs.total_logical_writes) AS total_logical_writes,
SUM(qs.total_rows) AS total_rows,
SUM(qs.total_grant_kb) as total_grant_kb
FROM sys.dm_exec_query_stats AS qs
WHERE qs.last_execution_time BETWEEN DATEADD(SECOND, @granularity, GETDATE()) AND GETDATE() %s
GROUP BY
qs.query_hash,
qs.query_plan_hash;
`

const (
	granularityDeclaration = `DECLARE @granularity INT = -%d;`
	topNValueDeclaration   = `DECLARE @topNValue INT = %d;`
)

func getSQLServerQueryMetricsQuery(instanceName string, maxQuerySampleCount uint, granularity uint) string {
	var topQueryCountStatement string
	var granularityStatement string
	var instanceNameClause string

	topQueryCountStatement = fmt.Sprintf(topNValueDeclaration, maxQuerySampleCount)

	granularityStatement = fmt.Sprintf(granularityDeclaration, granularity)

=======
//go:embed templates/dbQueryAndTextQuery.tmpl
var sqlServerQueryTextAndPlanQueryTemplate string

func getSQLServerQueryTextAndPlanQuery(instanceName string, maxQuerySampleCount uint, lookbackTime uint) (string, error) {
	var instanceNameClause string

>>>>>>> bc9c0f48
	if instanceName != "" {
		instanceNameClause = fmt.Sprintf("AND @@SERVERNAME = '%s'", instanceName)
	} else {
		instanceNameClause = ""
	}

<<<<<<< HEAD
	return fmt.Sprintf(sqlServerQueryMetrics, granularityStatement, topQueryCountStatement, instanceNameClause)
}

const sqlServerQueryTextAndPlan = `
%s
%s
with qstats as (
SELECT TOP(@topNValue)
REPLACE(@@SERVERNAME,'\',':') AS [sql_instance],
HOST_NAME() AS [computer_name],
MAX(qs.plan_handle) AS query_plan_handle,
qs.query_hash AS query_hash,
qs.query_plan_hash AS query_plan_hash,
SUM(qs.execution_count) AS execution_count,
SUM(qs.total_elapsed_time) AS total_elapsed_time,
SUM(qs.total_worker_time) AS total_worker_time,
SUM(qs.total_logical_reads) AS total_logical_reads,
SUM(qs.total_physical_reads) AS total_physical_reads,
SUM(qs.total_logical_writes) AS total_logical_writes,
SUM(qs.total_rows) AS total_rows,
SUM(qs.total_grant_kb) as total_grant_kb
FROM sys.dm_exec_query_stats AS qs
WHERE qs.last_execution_time BETWEEN DATEADD(SECOND, @granularity, GETDATE()) AND GETDATE() %s
GROUP BY
qs.query_hash,
qs.query_plan_hash
)
SELECT qs.*,
SUBSTRING(st.text, (stats.statement_start_offset / 2) + 1,
		 ((CASE statement_end_offset
			   WHEN -1 THEN DATALENGTH(st.text)
			   ELSE stats.statement_end_offset END - stats.statement_start_offset) / 2) + 1) AS text,
qp.query_plan FROM qstats AS qs
INNER JOIN sys.dm_exec_query_stats AS stats on qs.query_plan_handle = stats.plan_handle
CROSS APPLY sys.dm_exec_query_plan(qs.query_plan_handle) AS qp
CROSS APPLY sys.dm_exec_sql_text(qs.query_plan_handle) AS st;
`

func getSQLServerQueryTextAndPlanQuery(instanceName string, maxQuerySampleCount uint, granularity uint) string {
	var topQueryCountStatement string
	var granularityStatement string
	var instanceNameClause string

	topQueryCountStatement = fmt.Sprintf(topNValueDeclaration, maxQuerySampleCount)

	granularityStatement = fmt.Sprintf(granularityDeclaration, granularity)

	if instanceName != "" {
		instanceNameClause = fmt.Sprintf("AND @@SERVERNAME = '%s'", instanceName)
	} else {
		instanceNameClause = ""
	}

	return fmt.Sprintf(sqlServerQueryTextAndPlan, granularityStatement, topQueryCountStatement, instanceNameClause)
}

const queryForQueryAndPlanText = `
SELECT
    REPLACE(@@SERVERNAME,'\',':') AS [sql_instance],
    HOST_NAME() AS [computer_name],
    st.text,
    qp.query_plan AS plan_text,
    SUBSTRING(st.text, (qs.statement_start_offset / 2) + 1,
		 ((CASE statement_end_offset
			   WHEN -1 THEN DATALENGTH(st.text)
			   ELSE qs.statement_end_offset END - qs.statement_start_offset) / 2) + 1) AS query_text

FROM
    sys.dm_exec_query_stats AS qs
        CROSS APPLY
    sys.dm_exec_sql_text(qs.sql_handle) AS st
        CROSS APPLY
    sys.dm_exec_query_plan(qs.plan_handle) AS qp
WHERE
    qs.query_hash = ?
  AND qs.query_plan_hash = ?;
`

func getQueryForQueryAndPlanText(handle string) string {
	return queryForQueryAndPlanText
}

const sqlServerQuerySamples = `
SELECT
REPLACE(@@SERVERNAME,'\',':') AS [sql_instance],
HOST_NAME() AS [computer_name],
s.host_name,
USER_NAME(r.user_id) AS user_name,
s.login_name,
s.original_login_name,
DB_NAME(r.database_id) AS db_name,

r.query_hash,
r.query_plan_hash,
r.wait_type,
 
CASE
WHEN o.objectid IS NULL
THEN NULL
ELSE CONCAT(DB_NAME(o.dbid), '.', OBJECT_NAME(o.objectid, o.dbid))
END
AS object_name

FROM sys.dm_exec_requests r
INNER JOIN sys.dm_exec_sessions s
ON r.session_id = s.session_id
CROSS APPLY sys.dm_exec_sql_text(r.plan_handle) AS o;
`

func getSQLServerQuerySamplesQuery() string {
	return sqlServerQuerySamples
=======
	tmpl := template.Must(template.New("dbQueryAndTextQuery").Option("missingkey=error").Parse(sqlServerQueryTextAndPlanQueryTemplate))
	buf := bytes.Buffer{}

	if err := tmpl.Execute(&buf, map[string]any{
		"topNValue":          maxQuerySampleCount,
		"lookbackTime":       lookbackTime,
		"instanceNameClause": instanceNameClause,
	}); err != nil {
		return "", fmt.Errorf("failed executing template: %w", err)
	}

	return buf.String(), nil
>>>>>>> bc9c0f48
}<|MERGE_RESOLUTION|>--- conflicted
+++ resolved
@@ -340,171 +340,18 @@
 	return fmt.Sprintf(sqlServerProperties, "")
 }
 
-<<<<<<< HEAD
-const sqlServerQueryMetrics = `
-%s
-%s
-SELECT TOP(@topNValue)
-REPLACE(@@SERVERNAME,'\',':') AS [sql_instance],
-HOST_NAME() AS [computer_name],
-qs.query_hash AS query_hash,
-qs.query_plan_hash AS query_plan_hash,
-SUM(qs.execution_count) AS execution_count,
-SUM(qs.total_elapsed_time) AS total_elapsed_time,
-SUM(qs.total_worker_time) AS total_worker_time,
-SUM(qs.total_logical_reads) AS total_logical_reads,
-SUM(qs.total_physical_reads) AS total_physical_reads,
-SUM(qs.total_logical_writes) AS total_logical_writes,
-SUM(qs.total_rows) AS total_rows,
-SUM(qs.total_grant_kb) as total_grant_kb
-FROM sys.dm_exec_query_stats AS qs
-WHERE qs.last_execution_time BETWEEN DATEADD(SECOND, @granularity, GETDATE()) AND GETDATE() %s
-GROUP BY
-qs.query_hash,
-qs.query_plan_hash;
-`
-
-const (
-	granularityDeclaration = `DECLARE @granularity INT = -%d;`
-	topNValueDeclaration   = `DECLARE @topNValue INT = %d;`
-)
-
-func getSQLServerQueryMetricsQuery(instanceName string, maxQuerySampleCount uint, granularity uint) string {
-	var topQueryCountStatement string
-	var granularityStatement string
-	var instanceNameClause string
-
-	topQueryCountStatement = fmt.Sprintf(topNValueDeclaration, maxQuerySampleCount)
-
-	granularityStatement = fmt.Sprintf(granularityDeclaration, granularity)
-
-=======
 //go:embed templates/dbQueryAndTextQuery.tmpl
 var sqlServerQueryTextAndPlanQueryTemplate string
 
 func getSQLServerQueryTextAndPlanQuery(instanceName string, maxQuerySampleCount uint, lookbackTime uint) (string, error) {
 	var instanceNameClause string
 
->>>>>>> bc9c0f48
 	if instanceName != "" {
 		instanceNameClause = fmt.Sprintf("AND @@SERVERNAME = '%s'", instanceName)
 	} else {
 		instanceNameClause = ""
 	}
 
-<<<<<<< HEAD
-	return fmt.Sprintf(sqlServerQueryMetrics, granularityStatement, topQueryCountStatement, instanceNameClause)
-}
-
-const sqlServerQueryTextAndPlan = `
-%s
-%s
-with qstats as (
-SELECT TOP(@topNValue)
-REPLACE(@@SERVERNAME,'\',':') AS [sql_instance],
-HOST_NAME() AS [computer_name],
-MAX(qs.plan_handle) AS query_plan_handle,
-qs.query_hash AS query_hash,
-qs.query_plan_hash AS query_plan_hash,
-SUM(qs.execution_count) AS execution_count,
-SUM(qs.total_elapsed_time) AS total_elapsed_time,
-SUM(qs.total_worker_time) AS total_worker_time,
-SUM(qs.total_logical_reads) AS total_logical_reads,
-SUM(qs.total_physical_reads) AS total_physical_reads,
-SUM(qs.total_logical_writes) AS total_logical_writes,
-SUM(qs.total_rows) AS total_rows,
-SUM(qs.total_grant_kb) as total_grant_kb
-FROM sys.dm_exec_query_stats AS qs
-WHERE qs.last_execution_time BETWEEN DATEADD(SECOND, @granularity, GETDATE()) AND GETDATE() %s
-GROUP BY
-qs.query_hash,
-qs.query_plan_hash
-)
-SELECT qs.*,
-SUBSTRING(st.text, (stats.statement_start_offset / 2) + 1,
-		 ((CASE statement_end_offset
-			   WHEN -1 THEN DATALENGTH(st.text)
-			   ELSE stats.statement_end_offset END - stats.statement_start_offset) / 2) + 1) AS text,
-qp.query_plan FROM qstats AS qs
-INNER JOIN sys.dm_exec_query_stats AS stats on qs.query_plan_handle = stats.plan_handle
-CROSS APPLY sys.dm_exec_query_plan(qs.query_plan_handle) AS qp
-CROSS APPLY sys.dm_exec_sql_text(qs.query_plan_handle) AS st;
-`
-
-func getSQLServerQueryTextAndPlanQuery(instanceName string, maxQuerySampleCount uint, granularity uint) string {
-	var topQueryCountStatement string
-	var granularityStatement string
-	var instanceNameClause string
-
-	topQueryCountStatement = fmt.Sprintf(topNValueDeclaration, maxQuerySampleCount)
-
-	granularityStatement = fmt.Sprintf(granularityDeclaration, granularity)
-
-	if instanceName != "" {
-		instanceNameClause = fmt.Sprintf("AND @@SERVERNAME = '%s'", instanceName)
-	} else {
-		instanceNameClause = ""
-	}
-
-	return fmt.Sprintf(sqlServerQueryTextAndPlan, granularityStatement, topQueryCountStatement, instanceNameClause)
-}
-
-const queryForQueryAndPlanText = `
-SELECT
-    REPLACE(@@SERVERNAME,'\',':') AS [sql_instance],
-    HOST_NAME() AS [computer_name],
-    st.text,
-    qp.query_plan AS plan_text,
-    SUBSTRING(st.text, (qs.statement_start_offset / 2) + 1,
-		 ((CASE statement_end_offset
-			   WHEN -1 THEN DATALENGTH(st.text)
-			   ELSE qs.statement_end_offset END - qs.statement_start_offset) / 2) + 1) AS query_text
-
-FROM
-    sys.dm_exec_query_stats AS qs
-        CROSS APPLY
-    sys.dm_exec_sql_text(qs.sql_handle) AS st
-        CROSS APPLY
-    sys.dm_exec_query_plan(qs.plan_handle) AS qp
-WHERE
-    qs.query_hash = ?
-  AND qs.query_plan_hash = ?;
-`
-
-func getQueryForQueryAndPlanText(handle string) string {
-	return queryForQueryAndPlanText
-}
-
-const sqlServerQuerySamples = `
-SELECT
-REPLACE(@@SERVERNAME,'\',':') AS [sql_instance],
-HOST_NAME() AS [computer_name],
-s.host_name,
-USER_NAME(r.user_id) AS user_name,
-s.login_name,
-s.original_login_name,
-DB_NAME(r.database_id) AS db_name,
-
-r.query_hash,
-r.query_plan_hash,
-r.wait_type,
- 
-CASE
-WHEN o.objectid IS NULL
-THEN NULL
-ELSE CONCAT(DB_NAME(o.dbid), '.', OBJECT_NAME(o.objectid, o.dbid))
-END
-AS object_name
-
-FROM sys.dm_exec_requests r
-INNER JOIN sys.dm_exec_sessions s
-ON r.session_id = s.session_id
-CROSS APPLY sys.dm_exec_sql_text(r.plan_handle) AS o;
-`
-
-func getSQLServerQuerySamplesQuery() string {
-	return sqlServerQuerySamples
-=======
 	tmpl := template.Must(template.New("dbQueryAndTextQuery").Option("missingkey=error").Parse(sqlServerQueryTextAndPlanQueryTemplate))
 	buf := bytes.Buffer{}
 
@@ -517,5 +364,4 @@
 	}
 
 	return buf.String(), nil
->>>>>>> bc9c0f48
 }