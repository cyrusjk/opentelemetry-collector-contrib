// Copyright The OpenTelemetry Authors
// SPDX-License-Identifier: Apache-2.0

package sqlserverreceiver // import "github.com/open-telemetry/opentelemetry-collector-contrib/receiver/sqlserverreceiver"

import (
	"container/heap"
	"context"
	"database/sql"
	"encoding/hex"
	"errors"
	"fmt"
	"sort"
	"strconv"
	"strings"
	"time"

	lru "github.com/hashicorp/golang-lru/v2"
	"go.opentelemetry.io/collector/component"
	"go.opentelemetry.io/collector/pdata/pcommon"
	"go.opentelemetry.io/collector/pdata/plog"
	"go.opentelemetry.io/collector/pdata/pmetric"
	"go.opentelemetry.io/collector/scraper"
	"go.uber.org/zap"

	"github.com/open-telemetry/opentelemetry-collector-contrib/internal/sqlquery"
	"github.com/open-telemetry/opentelemetry-collector-contrib/receiver/sqlserverreceiver/internal/metadata"
)

const (
	computerNameKey  = "computer_name"
	instanceNameKey  = "sql_instance"
	serverAddressKey = "server.address"
	serverPortKey    = "server.port"
)

type sqlServerScraperHelper struct {
<<<<<<< HEAD
	id                  component.ID
	sqlQuery            string
	maxQuerySampleCount uint
	granularity         uint
	topQueryCount       uint
	instanceName        string
	config              *Config
	clientProviderFunc  sqlquery.ClientProviderFunc
	dbProviderFunc      sqlquery.DbProviderFunc
	logger              *zap.Logger
	telemetry           sqlquery.TelemetryConfig
	client              sqlquery.DbClient
	db                  *sql.DB
	mb                  *metadata.MetricsBuilder
	cache               *lru.Cache[string, float64]
	sharedSubject       *Subject
=======
	id                 component.ID
	config             *Config
	sqlQuery           string
	clientProviderFunc sqlquery.ClientProviderFunc
	dbProviderFunc     sqlquery.DbProviderFunc
	logger             *zap.Logger
	telemetry          sqlquery.TelemetryConfig
	client             sqlquery.DbClient
	db                 *sql.DB
	mb                 *metadata.MetricsBuilder
	cache              *lru.Cache[string, int64]
>>>>>>> bc9c0f48
}

var (
	_ scraper.Metrics = (*sqlServerScraperHelper)(nil)
	_ scraper.Logs    = (*sqlServerScraperHelper)(nil)
)

func newSQLServerScraper(id component.ID,
	query string,
	maxQuerySampleCount uint,
	granularity uint,
	topQueryCount uint,
	instanceName string,
	scrapeCfg *Config,
	logger *zap.Logger,
	telemetry sqlquery.TelemetryConfig,
	dbProviderFunc sqlquery.DbProviderFunc,
	clientProviderFunc sqlquery.ClientProviderFunc,
<<<<<<< HEAD
	mb *metadata.MetricsBuilder,
	cache *lru.Cache[string, float64],
	sharedSubject *Subject,
) *sqlServerScraperHelper {
	return &sqlServerScraperHelper{
		id:                  id,
		sqlQuery:            query,
		maxQuerySampleCount: maxQuerySampleCount,
		granularity:         granularity,
		topQueryCount:       topQueryCount,
		instanceName:        instanceName,
		config:              scrapeCfg,
		logger:              logger,
		telemetry:           telemetry,
		dbProviderFunc:      dbProviderFunc,
		clientProviderFunc:  clientProviderFunc,
		mb:                  mb,
		cache:               cache,
		sharedSubject:       sharedSubject,
=======
	params receiver.Settings,
	cfg *Config,
	cache *lru.Cache[string, int64],
) *sqlServerScraperHelper {
	return &sqlServerScraperHelper{
		id:                 id,
		config:             cfg,
		sqlQuery:           query,
		logger:             params.Logger,
		telemetry:          telemetry,
		dbProviderFunc:     dbProviderFunc,
		clientProviderFunc: clientProviderFunc,
		mb:                 metadata.NewMetricsBuilder(cfg.MetricsBuilderConfig, params),
		cache:              cache,
>>>>>>> bc9c0f48
	}
}

func (s *sqlServerScraperHelper) ID() component.ID {
	return s.id
}

func (s *sqlServerScraperHelper) Start(context.Context, component.Host) error {
	var err error
	s.db, err = s.dbProviderFunc()
	if err != nil {
		return fmt.Errorf("failed to open Db connection: %w", err)
	}
	s.client = s.clientProviderFunc(sqlquery.DbWrapper{Db: s.db}, s.sqlQuery, s.logger, s.telemetry)

	return nil
}

func (s *sqlServerScraperHelper) ScrapeMetrics(ctx context.Context) (pmetric.Metrics, error) {
	var err error

	switch s.sqlQuery {
	case getSQLServerQueryMetricsQuery(s.instanceName, s.maxQuerySampleCount, s.granularity):
		err = s.recordDatabaseQueryMetrics(ctx, s.topQueryCount)
	case getSQLServerDatabaseIOQuery(s.instanceName):
		err = s.recordDatabaseIOMetrics(ctx)
	case getSQLServerPerformanceCounterQuery(s.instanceName):
		err = s.recordDatabasePerfCounterMetrics(ctx)
	case getSQLServerPropertiesQuery(s.instanceName):
		err = s.recordDatabaseStatusMetrics(ctx)
	default:
		return pmetric.Metrics{}, fmt.Errorf("attempted to get metrics from unsupported query %s", s.sqlQuery)
	}

	if err != nil {
		return pmetric.Metrics{}, err
	}

	return s.mb.Emit(), nil
}

func (s *sqlServerScraperHelper) ScrapeLogs(ctx context.Context) (plog.Logs, error) {
	queryTextAndPlanQuery, err := getSQLServerQueryTextAndPlanQuery(s.config.InstanceName, s.config.MaxQuerySampleCount, s.config.LookbackTime)
	if err != nil {
		return plog.Logs{}, fmt.Errorf("failed to template needed queries: %w", err)
	}

	switch s.sqlQuery {
	case queryTextAndPlanQuery:
		return s.recordDatabaseQueryTextAndPlan(ctx, s.config.TopQueryCount)
	default:
		return plog.Logs{}, fmt.Errorf("Attempted to get logs from unsupported query: %s", s.sqlQuery)
	}
}

func (s *sqlServerScraperHelper) Shutdown(_ context.Context) error {
	if s.db != nil {
		return s.db.Close()
	}
	// close down Subject and it's channels
	sharedSubject.Close()
	return nil
}

func (s *sqlServerScraperHelper) recordDatabaseIOMetrics(ctx context.Context) error {
	const databaseNameKey = "database_name"
	const physicalFilenameKey = "physical_filename"
	const logicalFilenameKey = "logical_filename"
	const fileTypeKey = "file_type"
	const readLatencyMsKey = "read_latency_ms"
	const writeLatencyMsKey = "write_latency_ms"
	const readCountKey = "reads"
	const writeCountKey = "writes"
	const readBytesKey = "read_bytes"
	const writeBytesKey = "write_bytes"

	rows, err := s.client.QueryRows(ctx)
	if err != nil {
		if errors.Is(err, sqlquery.ErrNullValueWarning) {
			s.logger.Warn("problems encountered getting metric rows", zap.Error(err))
		} else {
			return fmt.Errorf("sqlServerScraperHelper: %w", err)
		}
	}

	var errs []error
	now := pcommon.NewTimestampFromTime(time.Now())
	var val float64
	for i, row := range rows {
		rb := s.mb.NewResourceBuilder()
		rb.SetSqlserverComputerName(row[computerNameKey])
		rb.SetSqlserverDatabaseName(row[databaseNameKey])
		rb.SetSqlserverInstanceName(row[instanceNameKey])
		rb.SetServerAddress(s.config.Server)
		rb.SetServerPort(int64(s.config.Port))

		val, err = strconv.ParseFloat(row[readLatencyMsKey], 64)
		if err != nil {
			err = fmt.Errorf("row %d: %w", i, err)
			errs = append(errs, err)
		} else {
			s.mb.RecordSqlserverDatabaseLatencyDataPoint(now, val/1e3, row[physicalFilenameKey], row[logicalFilenameKey], row[fileTypeKey], metadata.AttributeDirectionRead)
		}

		val, err = strconv.ParseFloat(row[writeLatencyMsKey], 64)
		if err != nil {
			err = fmt.Errorf("row %d: %w", i, err)
			errs = append(errs, err)
		} else {
			s.mb.RecordSqlserverDatabaseLatencyDataPoint(now, val/1e3, row[physicalFilenameKey], row[logicalFilenameKey], row[fileTypeKey], metadata.AttributeDirectionWrite)
		}

		errs = append(errs, s.mb.RecordSqlserverDatabaseOperationsDataPoint(now, row[readCountKey], row[physicalFilenameKey], row[logicalFilenameKey], row[fileTypeKey], metadata.AttributeDirectionRead))
		errs = append(errs, s.mb.RecordSqlserverDatabaseOperationsDataPoint(now, row[writeCountKey], row[physicalFilenameKey], row[logicalFilenameKey], row[fileTypeKey], metadata.AttributeDirectionWrite))
		errs = append(errs, s.mb.RecordSqlserverDatabaseIoDataPoint(now, row[readBytesKey], row[physicalFilenameKey], row[logicalFilenameKey], row[fileTypeKey], metadata.AttributeDirectionRead))
		errs = append(errs, s.mb.RecordSqlserverDatabaseIoDataPoint(now, row[writeBytesKey], row[physicalFilenameKey], row[logicalFilenameKey], row[fileTypeKey], metadata.AttributeDirectionWrite))

		s.mb.EmitForResource(metadata.WithResource(rb.Emit()))
	}

	if len(rows) == 0 {
		s.logger.Info("SQLServerScraperHelper: No rows found by query")
	}

	return errors.Join(errs...)
}

func (s *sqlServerScraperHelper) recordDatabasePerfCounterMetrics(ctx context.Context) error {
	const counterKey = "counter"
	const valueKey = "value"
	// Constants are the columns for metrics from query
	const activeTempTables = "Active Temp Tables"
	const backupRestoreThroughputPerSec = "Backup/Restore Throughput/sec"
	const batchRequestRate = "Batch Requests/sec"
	const bufferCacheHitRatio = "Buffer cache hit ratio"
	const bytesReceivedFromReplicaPerSec = "Bytes Received from Replica/sec"
	const bytesSentForReplicaPerSec = "Bytes Sent to Replica/sec"
	const diskReadIOThrottled = "Disk Read IO Throttled/sec"
	const diskWriteIOThrottled = "Disk Write IO Throttled/sec"
	const executionErrors = "Execution Errors"
	const freeListStalls = "Free list stalls/sec"
	const freeSpaceInTempdb = "Free Space in tempdb (KB)"
	const fullScansPerSec = "Full Scans/sec"
	const indexSearchesPerSec = "Index Searches/sec"
	const lockTimeoutsPerSec = "Lock Timeouts/sec"
	const lockWaits = "Lock Waits/sec"
	const loginsPerSec = "Logins/sec"
	const logoutPerSec = "Logouts/sec"
	const numberOfDeadlocksPerSec = "Number of Deadlocks/sec"
	const mirrorWritesTransactionPerSec = "Mirrored Write Transactions/sec"
	const memoryGrantsPending = "Memory Grants Pending"
	const pageLookupsPerSec = "Page lookups/sec"
	const processesBlocked = "Processes blocked"
	const sqlCompilationRate = "SQL Compilations/sec"
	const sqlReCompilationsRate = "SQL Re-Compilations/sec"
	const transactionDelay = "Transaction Delay"
	const userConnCount = "User Connections"
	const usedMemory = "Used memory (KB)"
	const versionStoreSize = "Version Store Size (KB)"

	rows, err := s.client.QueryRows(ctx)
	if err != nil {
		if errors.Is(err, sqlquery.ErrNullValueWarning) {
			s.logger.Warn("problems encountered getting metric rows", zap.Error(err))
		} else {
			return fmt.Errorf("sqlServerScraperHelper: %w", err)
		}
	}

	var errs []error
	now := pcommon.NewTimestampFromTime(time.Now())

	for i, row := range rows {
		rb := s.mb.NewResourceBuilder()
		rb.SetSqlserverComputerName(row[computerNameKey])
		rb.SetSqlserverInstanceName(row[instanceNameKey])
		rb.SetServerAddress(s.config.Server)
		rb.SetServerPort(int64(s.config.Port))

		switch row[counterKey] {
		case activeTempTables:
			val, err := strconv.ParseInt(row[valueKey], 10, 64)
			if err != nil {
				err = fmt.Errorf("row %d: %w", i, err)
				errs = append(errs, err)
			} else {
				s.mb.RecordSqlserverTableCountDataPoint(now, val, metadata.AttributeTableStateActive, metadata.AttributeTableStatusTemporary)
			}
		case backupRestoreThroughputPerSec:
			val, err := strconv.ParseFloat(row[valueKey], 64)
			if err != nil {
				err = fmt.Errorf("row %d: %w", i, err)
				errs = append(errs, err)
			} else {
				s.mb.RecordSqlserverDatabaseBackupOrRestoreRateDataPoint(now, val)
			}
		case batchRequestRate:
			val, err := strconv.ParseFloat(row[valueKey], 64)
			if err != nil {
				err = fmt.Errorf("row %d: %w", i, err)
				errs = append(errs, err)
			} else {
				s.mb.RecordSqlserverBatchRequestRateDataPoint(now, val)
			}
		case bufferCacheHitRatio:
			val, err := strconv.ParseFloat(row[valueKey], 64)
			if err != nil {
				err = fmt.Errorf("row %d: %w", i, err)
				errs = append(errs, err)
			} else {
				s.mb.RecordSqlserverPageBufferCacheHitRatioDataPoint(now, val)
			}
		case bytesReceivedFromReplicaPerSec:
			val, err := strconv.ParseFloat(row[valueKey], 64)
			if err != nil {
				err = fmt.Errorf("row %d: %w", i, err)
				errs = append(errs, err)
			} else {
				s.mb.RecordSqlserverReplicaDataRateDataPoint(now, val, metadata.AttributeReplicaDirectionReceive)
			}
		case bytesSentForReplicaPerSec:
			val, err := strconv.ParseFloat(row[valueKey], 64)
			if err != nil {
				err = fmt.Errorf("row %d: %w", i, err)
				errs = append(errs, err)
			} else {
				s.mb.RecordSqlserverReplicaDataRateDataPoint(now, val, metadata.AttributeReplicaDirectionTransmit)
			}
		case diskReadIOThrottled:
			errs = append(errs, s.mb.RecordSqlserverResourcePoolDiskThrottledReadRateDataPoint(now, row[valueKey]))
		case diskWriteIOThrottled:
			errs = append(errs, s.mb.RecordSqlserverResourcePoolDiskThrottledWriteRateDataPoint(now, row[valueKey]))
		case executionErrors:
			val, err := strconv.ParseInt(row[valueKey], 10, 64)
			if err != nil {
				err = fmt.Errorf("row %d: %w", i, err)
				errs = append(errs, err)
			} else {
				s.mb.RecordSqlserverDatabaseExecutionErrorsDataPoint(now, val)
			}
		case freeListStalls:
			val, err := strconv.ParseInt(row[valueKey], 10, 64)
			if err != nil {
				err = fmt.Errorf("row %d: %w", i, err)
				errs = append(errs, err)
			} else {
				s.mb.RecordSqlserverPageBufferCacheFreeListStallsRateDataPoint(now, val)
			}
		case fullScansPerSec:
			val, err := strconv.ParseInt(row[valueKey], 10, 64)
			if err != nil {
				err = fmt.Errorf("row %d: %w", i, err)
				errs = append(errs, err)
			} else {
				s.mb.RecordSqlserverDatabaseFullScanRateDataPoint(now, val)
			}
		case freeSpaceInTempdb:
			val, err := strconv.ParseInt(row[valueKey], 10, 64)
			if err != nil {
				err = fmt.Errorf("row %d: %w", i, err)
				errs = append(errs, err)
			} else {
				s.mb.RecordSqlserverDatabaseTempdbSpaceDataPoint(now, val, metadata.AttributeTempdbStateFree)
			}
		case indexSearchesPerSec:
			val, err := strconv.ParseFloat(row[valueKey], 64)
			if err != nil {
				err = fmt.Errorf("row %d: %w", i, err)
				errs = append(errs, err)
			} else {
				s.mb.RecordSqlserverIndexSearchRateDataPoint(now, val)
			}
		case lockTimeoutsPerSec:
			val, err := strconv.ParseFloat(row[valueKey], 64)
			if err != nil {
				err = fmt.Errorf("row %d: %w", i, err)
				errs = append(errs, err)
			} else {
				s.mb.RecordSqlserverLockTimeoutRateDataPoint(now, val)
			}
		case lockWaits:
			val, err := strconv.ParseFloat(row[valueKey], 64)
			if err != nil {
				err = fmt.Errorf("row %d: %w", i, err)
				errs = append(errs, err)
			} else {
				s.mb.RecordSqlserverLockWaitRateDataPoint(now, val)
			}
		case loginsPerSec:
			val, err := strconv.ParseFloat(row[valueKey], 64)
			if err != nil {
				err = fmt.Errorf("row %d: %w", i, err)
				errs = append(errs, err)
			} else {
				s.mb.RecordSqlserverLoginRateDataPoint(now, val)
			}
		case logoutPerSec:
			val, err := strconv.ParseFloat(row[valueKey], 64)
			if err != nil {
				err = fmt.Errorf("row %d: %w", i, err)
				errs = append(errs, err)
			} else {
				s.mb.RecordSqlserverLogoutRateDataPoint(now, val)
			}
		case memoryGrantsPending:
			val, err := strconv.ParseInt(row[valueKey], 10, 64)
			if err != nil {
				err = fmt.Errorf("row %d: %w", i, err)
				errs = append(errs, err)
			} else {
				s.mb.RecordSqlserverMemoryGrantsPendingCountDataPoint(now, val)
			}
		case mirrorWritesTransactionPerSec:
			val, err := strconv.ParseFloat(row[valueKey], 64)
			if err != nil {
				err = fmt.Errorf("row %d: %w", i, err)
				errs = append(errs, err)
			} else {
				s.mb.RecordSqlserverTransactionMirrorWriteRateDataPoint(now, val)
			}
		case numberOfDeadlocksPerSec:
			val, err := strconv.ParseFloat(row[valueKey], 64)
			if err != nil {
				err = fmt.Errorf("row %d: %w", i, err)
				errs = append(errs, err)
			} else {
				s.mb.RecordSqlserverDeadlockRateDataPoint(now, val)
			}
		case pageLookupsPerSec:
			val, err := strconv.ParseFloat(row[valueKey], 64)
			if err != nil {
				err = fmt.Errorf("row %d: %w", i, err)
				errs = append(errs, err)
			} else {
				s.mb.RecordSqlserverPageLookupRateDataPoint(now, val)
			}
		case processesBlocked:
			errs = append(errs, s.mb.RecordSqlserverProcessesBlockedDataPoint(now, row[valueKey]))
		case sqlCompilationRate:
			val, err := strconv.ParseFloat(row[valueKey], 64)
			if err != nil {
				err = fmt.Errorf("row %d: %w", i, err)
				errs = append(errs, err)
			} else {
				s.mb.RecordSqlserverBatchSQLCompilationRateDataPoint(now, val)
			}
		case sqlReCompilationsRate:
			val, err := strconv.ParseFloat(row[valueKey], 64)
			if err != nil {
				err = fmt.Errorf("row %d: %w", i, err)
				errs = append(errs, err)
			} else {
				s.mb.RecordSqlserverBatchSQLRecompilationRateDataPoint(now, val)
			}
		case transactionDelay:
			val, err := strconv.ParseFloat(row[valueKey], 64)
			if err != nil {
				err = fmt.Errorf("row %d: %w", i, err)
				errs = append(errs, err)
			} else {
				s.mb.RecordSqlserverTransactionDelayDataPoint(now, val)
			}
		case userConnCount:
			val, err := strconv.ParseInt(row[valueKey], 10, 64)
			if err != nil {
				err = fmt.Errorf("row %d: %w", i, err)
				errs = append(errs, err)
			} else {
				s.mb.RecordSqlserverUserConnectionCountDataPoint(now, val)
			}
		case usedMemory:
			val, err := strconv.ParseFloat(row[valueKey], 64)
			if err != nil {
				err = fmt.Errorf("row %d: %w", i, err)
				errs = append(errs, err)
			} else {
				s.mb.RecordSqlserverMemoryUsageDataPoint(now, val)
			}
		case versionStoreSize:
			val, err := strconv.ParseFloat(row[valueKey], 64)
			if err != nil {
				err = fmt.Errorf("row %d: %w", i, err)
				errs = append(errs, err)
			} else {
				s.mb.RecordSqlserverDatabaseTempdbVersionStoreSizeDataPoint(now, val)
			}
		}

		s.mb.EmitForResource(metadata.WithResource(rb.Emit()))
	}

	return errors.Join(errs...)
}

func (s *sqlServerScraperHelper) recordDatabaseStatusMetrics(ctx context.Context) error {
	// Constants are the column names of the database status
	const dbOnline = "db_online"
	const dbRestoring = "db_restoring"
	const dbRecovering = "db_recovering"
	const dbPendingRecovery = "db_recoveryPending"
	const dbSuspect = "db_suspect"
	const dbOffline = "db_offline"

	rows, err := s.client.QueryRows(ctx)
	if err != nil {
		if errors.Is(err, sqlquery.ErrNullValueWarning) {
			s.logger.Warn("problems encountered getting metric rows", zap.Error(err))
		} else {
			return fmt.Errorf("sqlServerScraperHelper failed getting metric rows: %w", err)
		}
	}

	var errs []error
	now := pcommon.NewTimestampFromTime(time.Now())
	for _, row := range rows {
		rb := s.mb.NewResourceBuilder()
		rb.SetSqlserverComputerName(row[computerNameKey])
		rb.SetSqlserverInstanceName(row[instanceNameKey])
		rb.SetServerAddress(s.config.Server)
		rb.SetServerPort(int64(s.config.Port))

		errs = append(errs, s.mb.RecordSqlserverDatabaseCountDataPoint(now, row[dbOnline], metadata.AttributeDatabaseStatusOnline))
		errs = append(errs, s.mb.RecordSqlserverDatabaseCountDataPoint(now, row[dbRestoring], metadata.AttributeDatabaseStatusRestoring))
		errs = append(errs, s.mb.RecordSqlserverDatabaseCountDataPoint(now, row[dbRecovering], metadata.AttributeDatabaseStatusRecovering))
		errs = append(errs, s.mb.RecordSqlserverDatabaseCountDataPoint(now, row[dbPendingRecovery], metadata.AttributeDatabaseStatusPendingRecovery))
		errs = append(errs, s.mb.RecordSqlserverDatabaseCountDataPoint(now, row[dbSuspect], metadata.AttributeDatabaseStatusSuspect))
		errs = append(errs, s.mb.RecordSqlserverDatabaseCountDataPoint(now, row[dbOffline], metadata.AttributeDatabaseStatusOffline))

		s.mb.EmitForResource(metadata.WithResource(rb.Emit()))
	}

	return errors.Join(errs...)
}

<<<<<<< HEAD
func (s *sqlServerScraperHelper) recordDatabaseQueryMetrics(ctx context.Context, topQueryCount uint) error {
	// Constants are the column names of the database status
=======
func (s *sqlServerScraperHelper) recordDatabaseQueryTextAndPlan(ctx context.Context, topQueryCount uint) (plog.Logs, error) {
	// Constants are the column names of the database status
	const dbPrefix = "sqlserver."
>>>>>>> bc9c0f48
	const totalElapsedTime = "total_elapsed_time"
	const rowsReturned = "total_rows"
	const totalWorkerTime = "total_worker_time"
	const queryHash = "query_hash"
	const queryPlanHash = "query_plan_hash"
	const logicalReads = "total_logical_reads"
	const logicalWrites = "total_logical_writes"
	const physicalReads = "total_physical_reads"
	const executionCount = "execution_count"
	const totalGrant = "total_grant_kb"
<<<<<<< HEAD
	rows, err := s.client.QueryRows(ctx)
	if err != nil {
		if errors.Is(err, sqlquery.ErrNullValueWarning) {
			s.logger.Warn("problems encountered getting metric rows", zap.Error(err))
		} else {
			return fmt.Errorf("sqlServerScraperHelper failed getting metric rows: %w", err)
		}
=======
	const queryText = "query_text"
	const queryPlan = "query_plan"
	rows, err := s.client.QueryRows(ctx)
	if err != nil {
		if !errors.Is(err, sqlquery.ErrNullValueWarning) {
			return plog.Logs{}, fmt.Errorf("sqlServerScraperHelper failed getting rows: %w", err)
		}
		s.logger.Warn("problems encountered getting log rows", zap.Error(err))
>>>>>>> bc9c0f48
	}
	var errs []error

	totalElapsedTimeDiffs := make([]int64, len(rows))

	for i, row := range rows {
		queryHashVal := hex.EncodeToString([]byte(row[queryHash]))
		queryPlanHashVal := hex.EncodeToString([]byte(row[queryPlanHash]))

<<<<<<< HEAD
		elapsedTime, err := strconv.ParseFloat(row[totalElapsedTime], 64)
		if err != nil {
			s.logger.Info(fmt.Sprintf("sqlServerScraperHelper failed getting metric rows: %s", err))
		} else {
			if cached, diff := s.cacheAndDiff(queryHashVal, queryPlanHashVal, totalElapsedTime, elapsedTime); cached && diff > 0 {
				totalElapsedTimeDiffs[i] = int64(diff)
			}
		}
	}

	rows = sortRows(rows, totalElapsedTimeDiffs)

	sort.Slice(totalElapsedTimeDiffs, func(i, j int) bool {
		return totalElapsedTimeDiffs[i] > totalElapsedTimeDiffs[j]
	})

	for i, row := range rows {
		if i >= int(topQueryCount) {
			break
		}

		// skipping as not cached
		if totalElapsedTimeDiffs[i] == 0 {
			continue
		}

		queryHashVal := hex.EncodeToString([]byte(row[queryHash]))
		queryPlanHashVal := hex.EncodeToString([]byte(row[queryPlanHash]))
		// TODO: need to streamline this so the added values are guaranteed to be consistently formatted
		sharedSubject.Publish(queryHashVal + "-" + queryPlanHashVal)

		rb := s.mb.NewResourceBuilder()
		rb.SetSqlserverComputerName(row[computerNameKey])
		rb.SetSqlserverInstanceName(row[instanceNameKey])
		rb.SetSqlserverQueryHash(queryHashVal)
		rb.SetSqlserverQueryPlanHash(queryPlanHashVal)
		s.logger.Debug(fmt.Sprintf("DataRow: %v, PlanHash: %v, Hash: %v", row, queryPlanHashVal, queryHashVal))

		timeStamp := pcommon.NewTimestampFromTime(time.Now())

		s.mb.RecordSqlserverQueryTotalElapsedTimeDataPoint(timeStamp, float64(totalElapsedTimeDiffs[i]))

=======
		elapsedTime, err := strconv.ParseInt(row[totalElapsedTime], 10, 64)
		if err != nil {
			s.logger.Info(fmt.Sprintf("sqlServerScraperHelper failed getting rows: %s", err))
			errs = append(errs, err)
		} else {
			// we're trying to get the queries that used the most time.
			// caching the total elapsed time (in millisecond) and compare in the next scrape.
			if cached, diff := s.cacheAndDiff(queryHashVal, queryPlanHashVal, totalElapsedTime, elapsedTime/1000); cached && diff > 0 {
				totalElapsedTimeDiffs[i] = diff
			}
		}
	}

	// sort the rows based on the totalElapsedTimeDiffs in descending order,
	// only report first T(T=topQueryCount) rows.
	rows = sortRows(rows, totalElapsedTimeDiffs, topQueryCount)

	// sort the totalElapsedTimeDiffs in descending order as well
	sort.Slice(totalElapsedTimeDiffs, func(i, j int) bool { return totalElapsedTimeDiffs[i] > totalElapsedTimeDiffs[j] })

	logs := plog.NewLogs()
	resourceLog := logs.ResourceLogs().AppendEmpty()
	resourceLog.Resource().Attributes().PutStr("db.system.type", "microsoft.sql_server")

	scopedLog := resourceLog.ScopeLogs().AppendEmpty()
	scopedLog.Scope().SetName(metadata.ScopeName)
	scopedLog.Scope().SetVersion("0.0.1")

	timestamp := pcommon.NewTimestampFromTime(time.Now())
	for i, row := range rows {
		// skipping the rest of the rows as totalElapsedTimeDiffs is sorted in descending order
		if totalElapsedTimeDiffs[i] == 0 {
			break
		}

		// reporting human-readable query hash and query hash plan
		queryHashVal := hex.EncodeToString([]byte(row[queryHash]))
		queryPlanHashVal := hex.EncodeToString([]byte(row[queryPlanHash]))

		record := scopedLog.LogRecords().AppendEmpty()
		record.SetTimestamp(timestamp)

		record.Attributes().PutStr(computerNameKey, row[computerNameKey])
		record.Attributes().PutStr(instanceNameKey, row[instanceNameKey])
		record.Attributes().PutStr(serverAddressKey, s.config.Server)
		record.Attributes().PutInt(serverPortKey, int64(s.config.Port))

		record.Attributes().PutStr(dbPrefix+queryHash, queryHashVal)
		record.Attributes().PutStr(dbPrefix+queryPlanHash, queryPlanHashVal)

		s.logger.Debug(fmt.Sprintf("QueryHash: %v, PlanHash: %v, DataRow: %v", queryHashVal, queryPlanHashVal, row))

		record.Attributes().PutInt(dbPrefix+totalElapsedTime, totalElapsedTimeDiffs[i])

		// handling `total_rows`
>>>>>>> bc9c0f48
		rowsReturnVal, err := strconv.ParseInt(row[rowsReturned], 10, 64)
		if err != nil {
			err = fmt.Errorf("row %d: %w", i, err)
			errs = append(errs, err)
		}
<<<<<<< HEAD
		if cached, diff := s.cacheAndDiff(queryHashVal, queryPlanHashVal, rowsReturned, float64(rowsReturnVal)); cached && diff > 0 {
			s.mb.RecordSqlserverQueryTotalRowsDataPoint(timeStamp, int64(diff))
		}

=======
		if cached, diff := s.cacheAndDiff(queryHashVal, queryPlanHashVal, rowsReturned, rowsReturnVal); cached {
			record.Attributes().PutInt(dbPrefix+rowsReturned, diff)
		}

		// handling `total_logical_reads`
>>>>>>> bc9c0f48
		logicalReadsVal, err := strconv.ParseInt(row[logicalReads], 10, 64)
		if err != nil {
			err = fmt.Errorf("row %d: %w", i, err)
			errs = append(errs, err)
		}
<<<<<<< HEAD
		if cached, diff := s.cacheAndDiff(queryHashVal, queryPlanHashVal, logicalReads, float64(logicalReadsVal)); cached && diff > 0 {
			s.mb.RecordSqlserverQueryTotalLogicalReadsDataPoint(timeStamp, int64(diff))
		}

=======
		if cached, diff := s.cacheAndDiff(queryHashVal, queryPlanHashVal, logicalReads, logicalReadsVal); cached {
			record.Attributes().PutInt(dbPrefix+logicalReads, diff)
		}

		// handling `total_logical_writes`
>>>>>>> bc9c0f48
		logicalWritesVal, err := strconv.ParseInt(row[logicalWrites], 10, 64)
		if err != nil {
			err = fmt.Errorf("row %d: %w", i, err)
			errs = append(errs, err)
		}
<<<<<<< HEAD
		if cached, diff := s.cacheAndDiff(queryHashVal, queryPlanHashVal, logicalWrites, float64(logicalWritesVal)); cached && diff > 0 {
			s.mb.RecordSqlserverQueryTotalLogicalWritesDataPoint(timeStamp, int64(diff))
		}

=======
		if cached, diff := s.cacheAndDiff(queryHashVal, queryPlanHashVal, logicalWrites, logicalWritesVal); cached {
			record.Attributes().PutInt(dbPrefix+logicalWrites, diff)
		}

		// handling `physical_reads`
>>>>>>> bc9c0f48
		physicalReadsVal, err := strconv.ParseInt(row[physicalReads], 10, 64)
		if err != nil {
			err = fmt.Errorf("row %d: %w", i, err)
			errs = append(errs, err)
		}
<<<<<<< HEAD
		if cached, diff := s.cacheAndDiff(queryHashVal, queryPlanHashVal, physicalReads, float64(physicalReadsVal)); cached && diff > 0 {
			s.mb.RecordSqlserverQueryTotalPhysicalReadsDataPoint(timeStamp, int64(diff))
		}
		totalExecutionCount, err := strconv.ParseFloat(row[executionCount], 64)
		if err != nil {
			s.logger.Info(fmt.Sprintf("sqlServerScraperHelper failed getting metric rows: %s", err))
		} else {
			// TODO: we need a better way to handle execution count
			if cached, diff := s.cacheAndDiff(queryHashVal, queryPlanHashVal, executionCount, totalExecutionCount); cached && diff > 0 {
				s.mb.RecordSqlserverQueryExecutionCountDataPoint(timeStamp, diff)
			}
		}
		workerTime, err := strconv.ParseFloat(row[totalWorkerTime], 64)
		if err != nil {
			s.logger.Info(fmt.Sprintf("sqlServerScraperHelper failed parsing metric total_worker_time: %s", err))
		} else {
			if cached, diff := s.cacheAndDiff(queryHashVal, queryPlanHashVal, totalWorkerTime, workerTime); cached && diff > 0 {
				s.mb.RecordSqlserverQueryTotalWorkerTimeDataPoint(timeStamp, diff)
			}
		}
		memoryGranted, err := strconv.ParseFloat(row[totalGrant], 64)
		if err != nil {
			s.logger.Info(fmt.Sprintf("sqlServerScraperHelper failed parsing metric total_grant_kb: %s", err))
		} else {
			if cached, diff := s.cacheAndDiff(queryHashVal, queryPlanHashVal, totalGrant, memoryGranted); cached && diff > 0 {
				s.mb.RecordSqlserverQueryTotalGrantKbDataPoint(timeStamp, diff)
			}
		}
		s.mb.EmitForResource(metadata.WithResource(rb.Emit()))
	}

	return errors.Join(errs...)
}

func (s *sqlServerScraperHelper) recordDatabaseSampleQuery(ctx context.Context) (plog.Logs, error) {
	const hostname = "host_name"
	const username = "user_name"
	const loginName = "login_name"
	const originalLoginName = "original_login_name"
	const DBName = "db_name"
	const queryHash = "query_hash"
	const queryPlanHash = "query_plan_hash"
	const waitType = "wait_type"
	const objectName = "object_name"
	rows, err := s.client.QueryRows(ctx)
	if err != nil {
		if errors.Is(err, sqlquery.ErrNullValueWarning) {
			s.logger.Warn("problems encountered getting log rows", zap.Error(err))
		} else {
			return plog.Logs{}, fmt.Errorf("sqlServerScraperHelper failed getting log rows: %w", err)
		}
	}

	var errs []error
	logs := plog.NewLogs()

	for _, row := range rows {
		queryHashVal := hex.EncodeToString([]byte(row[queryHash]))
		queryPlanHashVal := hex.EncodeToString([]byte(row[queryPlanHash]))

		cacheKey := queryHashVal + "-" + queryPlanHashVal

		if _, ok := s.cache.Get(cacheKey); !ok {
			// TODO: report this value
			record := logs.ResourceLogs().AppendEmpty().ScopeLogs().AppendEmpty().LogRecords().AppendEmpty()
			record.SetTimestamp(pcommon.NewTimestampFromTime(time.Now()))
			record.Attributes().PutStr(queryHash, queryHashVal)
			record.Attributes().PutStr(queryPlanHash, queryPlanHashVal)
			record.Attributes().PutStr(hostname, row[hostname])
			record.Attributes().PutStr(username, row[username])
			record.Attributes().PutStr(loginName, row[loginName])
			record.Attributes().PutStr(originalLoginName, row[originalLoginName])
			record.Attributes().PutStr(DBName, row[DBName])

			waitCode, waitCategory := getWaitCategory(row[waitType])
			record.Attributes().PutInt("wait_code", int64(waitCode))
			record.Attributes().PutStr("wait_category", waitCategory)
			record.Attributes().PutStr(objectName, row[objectName])
			record.Body().SetStr("sample")
		} else {
			s.cache.Add(cacheKey, 1)
		}
=======
		if cached, diff := s.cacheAndDiff(queryHashVal, queryPlanHashVal, physicalReads, physicalReadsVal); cached {
			record.Attributes().PutInt(dbPrefix+physicalReads, diff)
		}

		// handling `execution_count`
		totalExecutionCount, err := strconv.ParseInt(row[executionCount], 10, 64)
		if err != nil {
			err = fmt.Errorf("row %d: %w", i, err)
			errs = append(errs, err)
		} else {
			if cached, diff := s.cacheAndDiff(queryHashVal, queryPlanHashVal, executionCount, totalExecutionCount); cached {
				record.Attributes().PutInt(dbPrefix+executionCount, diff)
			}
		}

		// handle `total_worker_time`, storing milliseconds
		workerTime, err := strconv.ParseInt(row[totalWorkerTime], 10, 64)
		if err != nil {
			err = fmt.Errorf("row %d: %w", i, err)
			errs = append(errs, err)
		} else {
			if cached, diff := s.cacheAndDiff(queryHashVal, queryPlanHashVal, totalWorkerTime, workerTime/1000); cached {
				record.Attributes().PutInt(dbPrefix+totalWorkerTime, diff)
			}
		}

		// handle `total_grant_kb`
		memoryGranted, err := strconv.ParseInt(row[totalGrant], 10, 64)
		if err != nil {
			err = fmt.Errorf("row %d: %w", i, err)
			errs = append(errs, err)
		} else {
			if cached, diff := s.cacheAndDiff(queryHashVal, queryPlanHashVal, totalGrant, memoryGranted); cached {
				record.Attributes().PutInt(dbPrefix+totalGrant, diff)
			}
		}

		// handling `query_text`
		obfuscatedSQL, err := obfuscateSQL(row[queryText])
		if err != nil {
			err = fmt.Errorf("row %d: %w", i, err)
			errs = append(errs, err)
		}
		// Follow the semantic conventions for DB
		// https://github.com/open-telemetry/semantic-conventions/blob/main/docs/attributes-registry/db.md
		record.Attributes().PutStr("db.query.text", obfuscatedSQL)

		// handling `query_plan`
		obfuscatedQueryPlan, err := obfuscateXMLPlan(row[queryPlan])
		if err != nil {
			err = fmt.Errorf("row %d: %w", i, err)
			errs = append(errs, err)
		}
		record.Attributes().PutStr(dbPrefix+queryPlan, obfuscatedQueryPlan)
>>>>>>> bc9c0f48
	}

	return logs, errors.Join(errs...)
}

<<<<<<< HEAD
func (s *sqlServerScraperHelper) cacheAndDiff(queryHash string, queryPlanHash string, column string, val float64) (bool, float64) {
	if s.cache == nil {
		s.logger.Error("LRU cache is not successfully initialized, skipping caching and diffing")
		return false, 0
	}

	if val <= 0 {
=======
// cacheAndDiff store row(in int) with query hash and query plan hash variables
// (1) returns true if the key is cached before
// (2) returns positive value if the value is larger than the cached value
func (s *sqlServerScraperHelper) cacheAndDiff(queryHash string, queryPlanHash string, column string, val int64) (bool, int64) {
	if val < 0 {
>>>>>>> bc9c0f48
		return false, 0
	}

	key := queryHash + "-" + queryPlanHash + "-" + column

	cached, ok := s.cache.Get(key)
	if !ok {
		s.cache.Add(key, val)
		return false, val
	}

	if val > cached {
		s.cache.Add(key, val)
		return true, val - cached
	}

	return true, 0
}

<<<<<<< HEAD
func sortRows(rows []sqlquery.StringMap, values []int64) []sqlquery.StringMap {
	// Create an index slice to track the original indices of rows
	indices := make([]int, len(values))
	for i := range indices {
		indices[i] = i
	}

	// Sort the indices based on the values slice
	sort.Slice(indices, func(i, j int) bool {
		return values[indices[i]] > values[indices[j]]
	})

	// Create a new sorted slice for rows based on the sorted indices
	sorted := make([]sqlquery.StringMap, len(rows))
	for i, idx := range indices {
		sorted[i] = rows[idx]
	}

	return sorted
}

func anyOf(s string, f func(a string, b string) bool, vals ...string) bool {
	if len(vals) == 0 {
		return false
	}

	for _, v := range vals {
		if f(s, v) {
			return true
		}
	}
	return false
}

func getWaitCategory(s string) (uint, string) {
	if code, exists := detailedWaitTypes[s]; exists {
		return code, waitTypes[code]
	}

	switch {
	case strings.HasPrefix(s, "LOCK_M_"):
		return 3, "Lock"
	case strings.HasPrefix(s, "LATCH_"):
		return 4, "Latch"
	case strings.HasPrefix(s, "PAGELATCH_"):
		return 5, "Buffer Latch"
	case strings.HasPrefix(s, "PAGEIOLATCH_"):
		return 6, "Buffer IO"
	case anyOf(s, strings.HasPrefix, "CLR", "SQLCLR"):
		return 8, "SQL CLR"
	case strings.HasPrefix(s, "DBMIRROR"):
		return 9, "Mirroring"
	case anyOf(s, strings.HasPrefix, "XACT", "DTC", "TRAN_MARKLATCH_", "MSQL_XACT_"):
		return 10, "Transaction"
	case strings.HasPrefix(s, "SLEEP_"):
		return 11, "Idle"
	case strings.HasPrefix(s, "PREEMPTIVE_"):
		return 12, "Preemptive"
	case strings.HasPrefix(s, "BROKER_") && s != "BROKER_RECEIVE_WAITFOR":
		return 13, "Service Broker"
	case anyOf(s, strings.HasPrefix, "HT", "BMP", "BP"):
		return 16, "Parallelism"
	case anyOf(s, strings.HasPrefix, "SE_REPL_", "REPL_", "PWAIT_HADR_"),
		strings.HasPrefix(s, "HADR_") && s != "HADR_THROTTLE_LOG_RATE_GOVERNOR":
		return 22, "Replication"
	case strings.HasPrefix(s, "RBIO_RG_"):
		return 23, "Log Rate Governor"
	default:
		return 0, "Unknown"
	}
=======
type Item struct {
	row      sqlquery.StringMap
	priority int64
	index    int
}

// reference: https://pkg.go.dev/container/heap#example-package-priorityQueue
type priorityQueue []*Item

func (pq priorityQueue) Len() int { return len(pq) }

func (pq priorityQueue) Less(i, j int) bool {
	return pq[i].priority > pq[j].priority
}

func (pq priorityQueue) Swap(i, j int) {
	pq[i], pq[j] = pq[j], pq[i]
	pq[i].index = i
	pq[j].index = j
}

func (pq *priorityQueue) Push(x any) {
	n := len(*pq)
	item := x.(*Item)
	item.index = n
	*pq = append(*pq, item)
}

func (pq *priorityQueue) Pop() any {
	old := *pq
	n := len(old)
	item := old[n-1]
	old[n-1] = nil  // don't stop the GC from reclaiming the item eventually
	item.index = -1 // for safety
	*pq = old[0 : n-1]
	return item
}

// sortRows sorts the rows based on the `values` slice in descending order and return the first M(M=maximum) rows
// Input: (row: [row1, row2, row3], values: [100, 10, 1000], maximum: 2
// Expected Output: (row: [row3, row1]
func sortRows(rows []sqlquery.StringMap, values []int64, maximum uint) []sqlquery.StringMap {
	results := make([]sqlquery.StringMap, 0)

	if len(rows) == 0 ||
		len(values) == 0 ||
		len(rows) != len(values) ||
		maximum <= 0 {
		return []sqlquery.StringMap{}
	}
	pq := make(priorityQueue, len(rows))
	for i, row := range rows {
		value := values[i]
		pq[i] = &Item{
			row:      row,
			priority: value,
			index:    i,
		}
	}
	heap.Init(&pq)

	for pq.Len() > 0 && len(results) < int(maximum) {
		item := heap.Pop(&pq).(*Item)
		results = append(results, item.row)
	}
	return results
>>>>>>> bc9c0f48
}<|MERGE_RESOLUTION|>--- conflicted
+++ resolved
@@ -12,7 +12,6 @@
 	"fmt"
 	"sort"
 	"strconv"
-	"strings"
 	"time"
 
 	lru "github.com/hashicorp/golang-lru/v2"
@@ -20,6 +19,7 @@
 	"go.opentelemetry.io/collector/pdata/pcommon"
 	"go.opentelemetry.io/collector/pdata/plog"
 	"go.opentelemetry.io/collector/pdata/pmetric"
+	"go.opentelemetry.io/collector/receiver"
 	"go.opentelemetry.io/collector/scraper"
 	"go.uber.org/zap"
 
@@ -35,24 +35,6 @@
 )
 
 type sqlServerScraperHelper struct {
-<<<<<<< HEAD
-	id                  component.ID
-	sqlQuery            string
-	maxQuerySampleCount uint
-	granularity         uint
-	topQueryCount       uint
-	instanceName        string
-	config              *Config
-	clientProviderFunc  sqlquery.ClientProviderFunc
-	dbProviderFunc      sqlquery.DbProviderFunc
-	logger              *zap.Logger
-	telemetry           sqlquery.TelemetryConfig
-	client              sqlquery.DbClient
-	db                  *sql.DB
-	mb                  *metadata.MetricsBuilder
-	cache               *lru.Cache[string, float64]
-	sharedSubject       *Subject
-=======
 	id                 component.ID
 	config             *Config
 	sqlQuery           string
@@ -64,7 +46,6 @@
 	db                 *sql.DB
 	mb                 *metadata.MetricsBuilder
 	cache              *lru.Cache[string, int64]
->>>>>>> bc9c0f48
 }
 
 var (
@@ -74,36 +55,9 @@
 
 func newSQLServerScraper(id component.ID,
 	query string,
-	maxQuerySampleCount uint,
-	granularity uint,
-	topQueryCount uint,
-	instanceName string,
-	scrapeCfg *Config,
-	logger *zap.Logger,
 	telemetry sqlquery.TelemetryConfig,
 	dbProviderFunc sqlquery.DbProviderFunc,
 	clientProviderFunc sqlquery.ClientProviderFunc,
-<<<<<<< HEAD
-	mb *metadata.MetricsBuilder,
-	cache *lru.Cache[string, float64],
-	sharedSubject *Subject,
-) *sqlServerScraperHelper {
-	return &sqlServerScraperHelper{
-		id:                  id,
-		sqlQuery:            query,
-		maxQuerySampleCount: maxQuerySampleCount,
-		granularity:         granularity,
-		topQueryCount:       topQueryCount,
-		instanceName:        instanceName,
-		config:              scrapeCfg,
-		logger:              logger,
-		telemetry:           telemetry,
-		dbProviderFunc:      dbProviderFunc,
-		clientProviderFunc:  clientProviderFunc,
-		mb:                  mb,
-		cache:               cache,
-		sharedSubject:       sharedSubject,
-=======
 	params receiver.Settings,
 	cfg *Config,
 	cache *lru.Cache[string, int64],
@@ -118,7 +72,6 @@
 		clientProviderFunc: clientProviderFunc,
 		mb:                 metadata.NewMetricsBuilder(cfg.MetricsBuilderConfig, params),
 		cache:              cache,
->>>>>>> bc9c0f48
 	}
 }
 
@@ -141,16 +94,14 @@
 	var err error
 
 	switch s.sqlQuery {
-	case getSQLServerQueryMetricsQuery(s.instanceName, s.maxQuerySampleCount, s.granularity):
-		err = s.recordDatabaseQueryMetrics(ctx, s.topQueryCount)
-	case getSQLServerDatabaseIOQuery(s.instanceName):
+	case getSQLServerDatabaseIOQuery(s.config.InstanceName):
 		err = s.recordDatabaseIOMetrics(ctx)
-	case getSQLServerPerformanceCounterQuery(s.instanceName):
+	case getSQLServerPerformanceCounterQuery(s.config.InstanceName):
 		err = s.recordDatabasePerfCounterMetrics(ctx)
-	case getSQLServerPropertiesQuery(s.instanceName):
+	case getSQLServerPropertiesQuery(s.config.InstanceName):
 		err = s.recordDatabaseStatusMetrics(ctx)
 	default:
-		return pmetric.Metrics{}, fmt.Errorf("attempted to get metrics from unsupported query %s", s.sqlQuery)
+		return pmetric.Metrics{}, fmt.Errorf("Attempted to get metrics from unsupported query: %s", s.sqlQuery)
 	}
 
 	if err != nil {
@@ -178,8 +129,6 @@
 	if s.db != nil {
 		return s.db.Close()
 	}
-	// close down Subject and it's channels
-	sharedSubject.Close()
 	return nil
 }
 
@@ -197,11 +146,10 @@
 
 	rows, err := s.client.QueryRows(ctx)
 	if err != nil {
-		if errors.Is(err, sqlquery.ErrNullValueWarning) {
-			s.logger.Warn("problems encountered getting metric rows", zap.Error(err))
-		} else {
+		if !errors.Is(err, sqlquery.ErrNullValueWarning) {
 			return fmt.Errorf("sqlServerScraperHelper: %w", err)
 		}
+		s.logger.Warn("problems encountered getting metric rows", zap.Error(err))
 	}
 
 	var errs []error
@@ -281,11 +229,10 @@
 
 	rows, err := s.client.QueryRows(ctx)
 	if err != nil {
-		if errors.Is(err, sqlquery.ErrNullValueWarning) {
-			s.logger.Warn("problems encountered getting metric rows", zap.Error(err))
-		} else {
+		if !errors.Is(err, sqlquery.ErrNullValueWarning) {
 			return fmt.Errorf("sqlServerScraperHelper: %w", err)
 		}
+		s.logger.Warn("problems encountered getting metric rows", zap.Error(err))
 	}
 
 	var errs []error
@@ -524,11 +471,10 @@
 
 	rows, err := s.client.QueryRows(ctx)
 	if err != nil {
-		if errors.Is(err, sqlquery.ErrNullValueWarning) {
-			s.logger.Warn("problems encountered getting metric rows", zap.Error(err))
-		} else {
+		if !errors.Is(err, sqlquery.ErrNullValueWarning) {
 			return fmt.Errorf("sqlServerScraperHelper failed getting metric rows: %w", err)
 		}
+		s.logger.Warn("problems encountered getting metric rows", zap.Error(err))
 	}
 
 	var errs []error
@@ -553,14 +499,9 @@
 	return errors.Join(errs...)
 }
 
-<<<<<<< HEAD
-func (s *sqlServerScraperHelper) recordDatabaseQueryMetrics(ctx context.Context, topQueryCount uint) error {
-	// Constants are the column names of the database status
-=======
 func (s *sqlServerScraperHelper) recordDatabaseQueryTextAndPlan(ctx context.Context, topQueryCount uint) (plog.Logs, error) {
 	// Constants are the column names of the database status
 	const dbPrefix = "sqlserver."
->>>>>>> bc9c0f48
 	const totalElapsedTime = "total_elapsed_time"
 	const rowsReturned = "total_rows"
 	const totalWorkerTime = "total_worker_time"
@@ -571,15 +512,6 @@
 	const physicalReads = "total_physical_reads"
 	const executionCount = "execution_count"
 	const totalGrant = "total_grant_kb"
-<<<<<<< HEAD
-	rows, err := s.client.QueryRows(ctx)
-	if err != nil {
-		if errors.Is(err, sqlquery.ErrNullValueWarning) {
-			s.logger.Warn("problems encountered getting metric rows", zap.Error(err))
-		} else {
-			return fmt.Errorf("sqlServerScraperHelper failed getting metric rows: %w", err)
-		}
-=======
 	const queryText = "query_text"
 	const queryPlan = "query_plan"
 	rows, err := s.client.QueryRows(ctx)
@@ -588,7 +520,6 @@
 			return plog.Logs{}, fmt.Errorf("sqlServerScraperHelper failed getting rows: %w", err)
 		}
 		s.logger.Warn("problems encountered getting log rows", zap.Error(err))
->>>>>>> bc9c0f48
 	}
 	var errs []error
 
@@ -598,50 +529,6 @@
 		queryHashVal := hex.EncodeToString([]byte(row[queryHash]))
 		queryPlanHashVal := hex.EncodeToString([]byte(row[queryPlanHash]))
 
-<<<<<<< HEAD
-		elapsedTime, err := strconv.ParseFloat(row[totalElapsedTime], 64)
-		if err != nil {
-			s.logger.Info(fmt.Sprintf("sqlServerScraperHelper failed getting metric rows: %s", err))
-		} else {
-			if cached, diff := s.cacheAndDiff(queryHashVal, queryPlanHashVal, totalElapsedTime, elapsedTime); cached && diff > 0 {
-				totalElapsedTimeDiffs[i] = int64(diff)
-			}
-		}
-	}
-
-	rows = sortRows(rows, totalElapsedTimeDiffs)
-
-	sort.Slice(totalElapsedTimeDiffs, func(i, j int) bool {
-		return totalElapsedTimeDiffs[i] > totalElapsedTimeDiffs[j]
-	})
-
-	for i, row := range rows {
-		if i >= int(topQueryCount) {
-			break
-		}
-
-		// skipping as not cached
-		if totalElapsedTimeDiffs[i] == 0 {
-			continue
-		}
-
-		queryHashVal := hex.EncodeToString([]byte(row[queryHash]))
-		queryPlanHashVal := hex.EncodeToString([]byte(row[queryPlanHash]))
-		// TODO: need to streamline this so the added values are guaranteed to be consistently formatted
-		sharedSubject.Publish(queryHashVal + "-" + queryPlanHashVal)
-
-		rb := s.mb.NewResourceBuilder()
-		rb.SetSqlserverComputerName(row[computerNameKey])
-		rb.SetSqlserverInstanceName(row[instanceNameKey])
-		rb.SetSqlserverQueryHash(queryHashVal)
-		rb.SetSqlserverQueryPlanHash(queryPlanHashVal)
-		s.logger.Debug(fmt.Sprintf("DataRow: %v, PlanHash: %v, Hash: %v", row, queryPlanHashVal, queryHashVal))
-
-		timeStamp := pcommon.NewTimestampFromTime(time.Now())
-
-		s.mb.RecordSqlserverQueryTotalElapsedTimeDataPoint(timeStamp, float64(totalElapsedTimeDiffs[i]))
-
-=======
 		elapsedTime, err := strconv.ParseInt(row[totalElapsedTime], 10, 64)
 		if err != nil {
 			s.logger.Info(fmt.Sprintf("sqlServerScraperHelper failed getting rows: %s", err))
@@ -697,147 +584,41 @@
 		record.Attributes().PutInt(dbPrefix+totalElapsedTime, totalElapsedTimeDiffs[i])
 
 		// handling `total_rows`
->>>>>>> bc9c0f48
 		rowsReturnVal, err := strconv.ParseInt(row[rowsReturned], 10, 64)
 		if err != nil {
 			err = fmt.Errorf("row %d: %w", i, err)
 			errs = append(errs, err)
 		}
-<<<<<<< HEAD
-		if cached, diff := s.cacheAndDiff(queryHashVal, queryPlanHashVal, rowsReturned, float64(rowsReturnVal)); cached && diff > 0 {
-			s.mb.RecordSqlserverQueryTotalRowsDataPoint(timeStamp, int64(diff))
-		}
-
-=======
 		if cached, diff := s.cacheAndDiff(queryHashVal, queryPlanHashVal, rowsReturned, rowsReturnVal); cached {
 			record.Attributes().PutInt(dbPrefix+rowsReturned, diff)
 		}
 
 		// handling `total_logical_reads`
->>>>>>> bc9c0f48
 		logicalReadsVal, err := strconv.ParseInt(row[logicalReads], 10, 64)
 		if err != nil {
 			err = fmt.Errorf("row %d: %w", i, err)
 			errs = append(errs, err)
 		}
-<<<<<<< HEAD
-		if cached, diff := s.cacheAndDiff(queryHashVal, queryPlanHashVal, logicalReads, float64(logicalReadsVal)); cached && diff > 0 {
-			s.mb.RecordSqlserverQueryTotalLogicalReadsDataPoint(timeStamp, int64(diff))
-		}
-
-=======
 		if cached, diff := s.cacheAndDiff(queryHashVal, queryPlanHashVal, logicalReads, logicalReadsVal); cached {
 			record.Attributes().PutInt(dbPrefix+logicalReads, diff)
 		}
 
 		// handling `total_logical_writes`
->>>>>>> bc9c0f48
 		logicalWritesVal, err := strconv.ParseInt(row[logicalWrites], 10, 64)
 		if err != nil {
 			err = fmt.Errorf("row %d: %w", i, err)
 			errs = append(errs, err)
 		}
-<<<<<<< HEAD
-		if cached, diff := s.cacheAndDiff(queryHashVal, queryPlanHashVal, logicalWrites, float64(logicalWritesVal)); cached && diff > 0 {
-			s.mb.RecordSqlserverQueryTotalLogicalWritesDataPoint(timeStamp, int64(diff))
-		}
-
-=======
 		if cached, diff := s.cacheAndDiff(queryHashVal, queryPlanHashVal, logicalWrites, logicalWritesVal); cached {
 			record.Attributes().PutInt(dbPrefix+logicalWrites, diff)
 		}
 
 		// handling `physical_reads`
->>>>>>> bc9c0f48
 		physicalReadsVal, err := strconv.ParseInt(row[physicalReads], 10, 64)
 		if err != nil {
 			err = fmt.Errorf("row %d: %w", i, err)
 			errs = append(errs, err)
 		}
-<<<<<<< HEAD
-		if cached, diff := s.cacheAndDiff(queryHashVal, queryPlanHashVal, physicalReads, float64(physicalReadsVal)); cached && diff > 0 {
-			s.mb.RecordSqlserverQueryTotalPhysicalReadsDataPoint(timeStamp, int64(diff))
-		}
-		totalExecutionCount, err := strconv.ParseFloat(row[executionCount], 64)
-		if err != nil {
-			s.logger.Info(fmt.Sprintf("sqlServerScraperHelper failed getting metric rows: %s", err))
-		} else {
-			// TODO: we need a better way to handle execution count
-			if cached, diff := s.cacheAndDiff(queryHashVal, queryPlanHashVal, executionCount, totalExecutionCount); cached && diff > 0 {
-				s.mb.RecordSqlserverQueryExecutionCountDataPoint(timeStamp, diff)
-			}
-		}
-		workerTime, err := strconv.ParseFloat(row[totalWorkerTime], 64)
-		if err != nil {
-			s.logger.Info(fmt.Sprintf("sqlServerScraperHelper failed parsing metric total_worker_time: %s", err))
-		} else {
-			if cached, diff := s.cacheAndDiff(queryHashVal, queryPlanHashVal, totalWorkerTime, workerTime); cached && diff > 0 {
-				s.mb.RecordSqlserverQueryTotalWorkerTimeDataPoint(timeStamp, diff)
-			}
-		}
-		memoryGranted, err := strconv.ParseFloat(row[totalGrant], 64)
-		if err != nil {
-			s.logger.Info(fmt.Sprintf("sqlServerScraperHelper failed parsing metric total_grant_kb: %s", err))
-		} else {
-			if cached, diff := s.cacheAndDiff(queryHashVal, queryPlanHashVal, totalGrant, memoryGranted); cached && diff > 0 {
-				s.mb.RecordSqlserverQueryTotalGrantKbDataPoint(timeStamp, diff)
-			}
-		}
-		s.mb.EmitForResource(metadata.WithResource(rb.Emit()))
-	}
-
-	return errors.Join(errs...)
-}
-
-func (s *sqlServerScraperHelper) recordDatabaseSampleQuery(ctx context.Context) (plog.Logs, error) {
-	const hostname = "host_name"
-	const username = "user_name"
-	const loginName = "login_name"
-	const originalLoginName = "original_login_name"
-	const DBName = "db_name"
-	const queryHash = "query_hash"
-	const queryPlanHash = "query_plan_hash"
-	const waitType = "wait_type"
-	const objectName = "object_name"
-	rows, err := s.client.QueryRows(ctx)
-	if err != nil {
-		if errors.Is(err, sqlquery.ErrNullValueWarning) {
-			s.logger.Warn("problems encountered getting log rows", zap.Error(err))
-		} else {
-			return plog.Logs{}, fmt.Errorf("sqlServerScraperHelper failed getting log rows: %w", err)
-		}
-	}
-
-	var errs []error
-	logs := plog.NewLogs()
-
-	for _, row := range rows {
-		queryHashVal := hex.EncodeToString([]byte(row[queryHash]))
-		queryPlanHashVal := hex.EncodeToString([]byte(row[queryPlanHash]))
-
-		cacheKey := queryHashVal + "-" + queryPlanHashVal
-
-		if _, ok := s.cache.Get(cacheKey); !ok {
-			// TODO: report this value
-			record := logs.ResourceLogs().AppendEmpty().ScopeLogs().AppendEmpty().LogRecords().AppendEmpty()
-			record.SetTimestamp(pcommon.NewTimestampFromTime(time.Now()))
-			record.Attributes().PutStr(queryHash, queryHashVal)
-			record.Attributes().PutStr(queryPlanHash, queryPlanHashVal)
-			record.Attributes().PutStr(hostname, row[hostname])
-			record.Attributes().PutStr(username, row[username])
-			record.Attributes().PutStr(loginName, row[loginName])
-			record.Attributes().PutStr(originalLoginName, row[originalLoginName])
-			record.Attributes().PutStr(DBName, row[DBName])
-
-			waitCode, waitCategory := getWaitCategory(row[waitType])
-			record.Attributes().PutInt("wait_code", int64(waitCode))
-			record.Attributes().PutStr("wait_category", waitCategory)
-			record.Attributes().PutStr(objectName, row[objectName])
-			record.Body().SetStr("sample")
-		} else {
-			s.cache.Add(cacheKey, 1)
-		}
-=======
 		if cached, diff := s.cacheAndDiff(queryHashVal, queryPlanHashVal, physicalReads, physicalReadsVal); cached {
 			record.Attributes().PutInt(dbPrefix+physicalReads, diff)
 		}
@@ -892,27 +673,16 @@
 			errs = append(errs, err)
 		}
 		record.Attributes().PutStr(dbPrefix+queryPlan, obfuscatedQueryPlan)
->>>>>>> bc9c0f48
 	}
 
 	return logs, errors.Join(errs...)
 }
 
-<<<<<<< HEAD
-func (s *sqlServerScraperHelper) cacheAndDiff(queryHash string, queryPlanHash string, column string, val float64) (bool, float64) {
-	if s.cache == nil {
-		s.logger.Error("LRU cache is not successfully initialized, skipping caching and diffing")
-		return false, 0
-	}
-
-	if val <= 0 {
-=======
 // cacheAndDiff store row(in int) with query hash and query plan hash variables
 // (1) returns true if the key is cached before
 // (2) returns positive value if the value is larger than the cached value
 func (s *sqlServerScraperHelper) cacheAndDiff(queryHash string, queryPlanHash string, column string, val int64) (bool, int64) {
 	if val < 0 {
->>>>>>> bc9c0f48
 		return false, 0
 	}
 
@@ -932,78 +702,6 @@
 	return true, 0
 }
 
-<<<<<<< HEAD
-func sortRows(rows []sqlquery.StringMap, values []int64) []sqlquery.StringMap {
-	// Create an index slice to track the original indices of rows
-	indices := make([]int, len(values))
-	for i := range indices {
-		indices[i] = i
-	}
-
-	// Sort the indices based on the values slice
-	sort.Slice(indices, func(i, j int) bool {
-		return values[indices[i]] > values[indices[j]]
-	})
-
-	// Create a new sorted slice for rows based on the sorted indices
-	sorted := make([]sqlquery.StringMap, len(rows))
-	for i, idx := range indices {
-		sorted[i] = rows[idx]
-	}
-
-	return sorted
-}
-
-func anyOf(s string, f func(a string, b string) bool, vals ...string) bool {
-	if len(vals) == 0 {
-		return false
-	}
-
-	for _, v := range vals {
-		if f(s, v) {
-			return true
-		}
-	}
-	return false
-}
-
-func getWaitCategory(s string) (uint, string) {
-	if code, exists := detailedWaitTypes[s]; exists {
-		return code, waitTypes[code]
-	}
-
-	switch {
-	case strings.HasPrefix(s, "LOCK_M_"):
-		return 3, "Lock"
-	case strings.HasPrefix(s, "LATCH_"):
-		return 4, "Latch"
-	case strings.HasPrefix(s, "PAGELATCH_"):
-		return 5, "Buffer Latch"
-	case strings.HasPrefix(s, "PAGEIOLATCH_"):
-		return 6, "Buffer IO"
-	case anyOf(s, strings.HasPrefix, "CLR", "SQLCLR"):
-		return 8, "SQL CLR"
-	case strings.HasPrefix(s, "DBMIRROR"):
-		return 9, "Mirroring"
-	case anyOf(s, strings.HasPrefix, "XACT", "DTC", "TRAN_MARKLATCH_", "MSQL_XACT_"):
-		return 10, "Transaction"
-	case strings.HasPrefix(s, "SLEEP_"):
-		return 11, "Idle"
-	case strings.HasPrefix(s, "PREEMPTIVE_"):
-		return 12, "Preemptive"
-	case strings.HasPrefix(s, "BROKER_") && s != "BROKER_RECEIVE_WAITFOR":
-		return 13, "Service Broker"
-	case anyOf(s, strings.HasPrefix, "HT", "BMP", "BP"):
-		return 16, "Parallelism"
-	case anyOf(s, strings.HasPrefix, "SE_REPL_", "REPL_", "PWAIT_HADR_"),
-		strings.HasPrefix(s, "HADR_") && s != "HADR_THROTTLE_LOG_RATE_GOVERNOR":
-		return 22, "Replication"
-	case strings.HasPrefix(s, "RBIO_RG_"):
-		return 23, "Log Rate Governor"
-	default:
-		return 0, "Unknown"
-	}
-=======
 type Item struct {
 	row      sqlquery.StringMap
 	priority int64
@@ -1070,5 +768,4 @@
 		results = append(results, item.row)
 	}
 	return results
->>>>>>> bc9c0f48
 }