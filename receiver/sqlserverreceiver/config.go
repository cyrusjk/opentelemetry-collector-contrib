--- conflicted
+++ resolved
@@ -39,13 +39,10 @@
 	ComputerName string `mapstructure:"computer_name"`
 
 	// The following options currently do nothing. Functionality will be added in a future PR.
-	Password            configopaque.String `mapstructure:"password"`
-	Port                uint                `mapstructure:"port"`
-	Server              string              `mapstructure:"server"`
-	Username            string              `mapstructure:"username"`
-	Granularity         uint                `mapstructure:"granularity"`
-	MaxQuerySampleCount uint                `mapstructure:"max_query_sample_count"`
-	TopQueryCount       uint                `mapstructure:"top_query_count"`
+	Password configopaque.String `mapstructure:"password"`
+	Port     uint                `mapstructure:"port"`
+	Server   string              `mapstructure:"server"`
+	Username string              `mapstructure:"username"`
 }
 
 func (cfg *Config) Validate() error {
@@ -54,21 +51,12 @@
 		return err
 	}
 
-<<<<<<< HEAD
-	if cfg.MaxQuerySampleCount > 10000 {
-		return errors.New("`max_query_sample_count` must be between 0 and 10000")
-	}
-
-	if cfg.TopQueryCount > 200 || cfg.TopQueryCount > cfg.MaxQuerySampleCount {
-		return errors.New("`top_query_count` must be between 0 and 200 and less than or equal to `max_query_sample_count`")
-=======
 	if cfg.TopQueryCollection.MaxQuerySampleCount > 10000 {
 		return errors.New("`max_query_sample_count` must be between 0 and 10000")
 	}
 
 	if cfg.TopQueryCount > cfg.TopQueryCollection.MaxQuerySampleCount {
 		return errors.New("`top_query_count` must be less than or equal to `max_query_sample_count`")
->>>>>>> bc9c0f48
 	}
 
 	if !directDBConnectionEnabled(cfg) {
