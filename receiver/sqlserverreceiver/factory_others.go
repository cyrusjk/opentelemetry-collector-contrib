--- conflicted
+++ resolved
@@ -14,7 +14,7 @@
 	"go.opentelemetry.io/collector/scraper/scraperhelper"
 )
 
-// CreateMetricsReceiver creates a metrics receiver based on provided config.
+// createMetricsReceiver creates a metrics receiver based on provided config.
 func createMetricsReceiver(
 	_ context.Context,
 	params receiver.Settings,
@@ -39,11 +39,7 @@
 	)
 }
 
-<<<<<<< HEAD
-// CreateLogsReceiver create a logs receiver based on provided config.
-=======
 // createLogsReceiver create a logs receiver based on provided config.
->>>>>>> bc9c0f48
 func createLogsReceiver(
 	_ context.Context,
 	params receiver.Settings,
